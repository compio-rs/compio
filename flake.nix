--- conflicted
+++ resolved
@@ -23,31 +23,6 @@
           inherit system overlays;
         };
       in
-<<<<<<< HEAD
-      with pkgs;
-      {
-        devShells.default = mkShell {
-          buildInputs = [
-            go
-            cmake
-            glib
-            openssl
-            pkg-config
-            (rust-bin.selectLatestNightlyWith (
-              toolchain:
-              toolchain.default.override {
-                extensions = [ "rust-src" ];
-                targets = [
-                  "x86_64-pc-windows-gnu"
-                  "x86_64-unknown-linux-gnu"
-                  "aarch64-apple-darwin"
-                ];
-              }
-            ))
-          ];
-        };
-      }
-=======
         with pkgs; {
           devShells.default = mkShell {
             buildInputs = [
@@ -68,6 +43,5 @@
             ];
           };
         }
->>>>>>> d3a4a10d
     );
 }