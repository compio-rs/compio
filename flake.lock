--- conflicted
+++ resolved
@@ -48,19 +48,11 @@
         ]
       },
       "locked": {
-<<<<<<< HEAD
-        "lastModified": 1764557621,
-        "narHash": "sha256-kX5PoY8hQZ80+amMQgOO9t8Tc1JZ70gYRnzaVD4AA+o=",
-        "owner": "oxalica",
-        "repo": "rust-overlay",
-        "rev": "93316876c2229460a5d6f5f052766cc4cef538ce",
-=======
         "lastModified": 1764643237,
         "narHash": "sha256-6Ezx9DqVv5UZ7DBK9rcNwBuQUENFyWPS7M09I+FvNao=",
         "owner": "oxalica",
         "repo": "rust-overlay",
         "rev": "e66d6b924ac59e6c722f69332f6540ea57c69233",
->>>>>>> d3a4a10d
         "type": "github"
       },
       "original": {
